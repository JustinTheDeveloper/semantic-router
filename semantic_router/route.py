--- conflicted
+++ resolved
@@ -8,16 +8,12 @@
 from semantic_router.schema import Message, RouteChoice
 from semantic_router.utils import function_call
 from semantic_router.utils.logger import logger
-<<<<<<< HEAD
 import importlib
-=======
-
 try:
     from PIL.Image import Image
 except ImportError:
     pass
 
->>>>>>> 9c384318
 
 def is_valid(route_config: str) -> bool:
     try:
