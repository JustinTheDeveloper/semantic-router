--- conflicted
+++ resolved
@@ -271,7 +271,6 @@
             # if no route passes threshold, return empty route choice
             return RouteChoice()
 
-<<<<<<< HEAD
     def retrieve_multiple_routes(
         self,
         text: Optional[str] = None,
@@ -299,7 +298,7 @@
                 route_choices.append(route_choice)
 
         return route_choices
-=======
+
     def _retrieve_top_route(
         self, vector: List[float], route_filter: Optional[List[str]] = None
     ) -> Tuple[Optional[Route], List[float]]:
@@ -329,7 +328,6 @@
             else self.score_threshold
         )
         return self._pass_threshold(scores, threshold)
->>>>>>> 9ed4715c
 
     def __str__(self):
         return (
